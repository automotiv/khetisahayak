--- conflicted
+++ resolved
@@ -73,16 +73,6 @@
     ),
 
     // Card Theme
-<<<<<<< HEAD
-    // cardTheme: CardTheme(
-    //   color: const Color(0xFF2C2C2E), // Dark card color
-    //   elevation: 0,
-    //   shape: RoundedRectangleBorder(
-    //     borderRadius: BorderRadius.circular(20), // Rounded corners
-    //   ),
-    // ),
-    
-=======
     cardTheme: CardTheme(
       color: Colors.white,
       elevation: 2,
@@ -138,7 +128,6 @@
       elevation: 4,
     ),
 
->>>>>>> 82ed6e0a
     // Bottom Navigation Bar Theme
     bottomNavigationBarTheme: const BottomNavigationBarThemeData(
       backgroundColor: Colors.white,
